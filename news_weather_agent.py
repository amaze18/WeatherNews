--- conflicted
+++ resolved
@@ -148,7 +148,6 @@
         print(f"[ERROR] Persona summary generation failed: {e}")
         return "I saw some news, but I'm not sure what to make of it. What do you think?"
 
-<<<<<<< HEAD
 # ✅ NEW, UPGRADED FUNCTION
 def create_persona_weather_response(weather_data: str, persona_prompt: str, user_name: str, location: str, language: str, is_temp_query: bool):
     """
@@ -173,7 +172,7 @@
 Your task is to tell them the temperature in {location}.
 
 The exact temperature is {temperature}°C.
-=======
+
 def get_weather_response(weather_summary, persona_prompt, user_name, language, bot_location, user_location = None , context = "bot"):
     match = re.search(r"weather:\s*(.*?)(?:$|,)", weather_summary, re.IGNORECASE)
     weather_desc = match.group(1).lower().strip() if match else "pleasant"
@@ -189,7 +188,6 @@
     match = re.search(r"temperature:\s*([\d\.-]+)°C", weather_summary, re.IGNORECASE)
     if not match: return "I'm sorry, I couldn't find the temperature."
     temperature = match.group(1)
->>>>>>> 6e9f8d8b
 
 Based on your persona, write a brief, 1-2 sentence conversational message.
 You MUST include the exact temperature value '{temperature}°C' in your response. The temperature must be expressed in numbers with its decimal points, not written out as words.
@@ -197,11 +195,8 @@
 
 Example: "I just checked, and it's exactly {temperature}°C in {location} right now. A bit chilly if you ask me! Are you staying warm?"
 
-<<<<<<< HEAD
-Your turn:
-=======
+
 Format: Only say how you feel about the temperature, in {language}, as if talking to a friend named {user_name}. Include the temperature in the response and make it sound natural to your persona.Only the temperature should be expressed in numbers, not words.
->>>>>>> 6e9f8d8b
 """
     else:
         # Task is about general weather.

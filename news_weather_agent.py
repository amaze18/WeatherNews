import pycountry
# Import required modules
from crewai import Task, Crew, Agent, Process
from crewai.tools import BaseTool
import requests
import re, os, time, json
from pathlib import Path
from dotenv import load_dotenv
from llama_index.llms.google_genai import GoogleGenAI
import asyncio

# --- Robust Environment Variable Loading ---
project_dir = Path.cwd()
dotenv_path = project_dir / ".env"
load_dotenv(dotenv_path=dotenv_path)

# --- Tool Definitions ---

class OpenWeatherMapTool(BaseTool):
    name: str = "OpenWeatherMap Weather Fetch"
    description: str = "Fetches the current weather conditions for a given city."

    def _run(self, city_name: str) -> str:
        api_key = os.environ.get("OPENWEATHER_API_KEY")
        if not api_key: return "Error: OPENWEATHER_API_KEY not set."
        base_url = "http://api.openweathermap.org/data/2.5/weather?"
        complete_url = f"{base_url}q={city_name}&appid={api_key}&units=metric"
        try:
            response = requests.get(complete_url, timeout=10)
            response.raise_for_status()
            data = response.json()
            main_data = data["main"]
            weather_data = data["weather"][0]
            return (
                f"city: {city_name}, temperature: {main_data['temp']}°C, "
                f"weather: {weather_data['description']}"
            )
        except Exception as e:
            return f"Error fetching weather data for {city_name}: {e}"

class NewsAPITool(BaseTool):
    name: str = "Context-Aware News Search"
    description: str = "Searches for recent, relevant news articles for a given location."

    def _get_country_context(self, query: str) -> str:
        try:
            return pycountry.countries.lookup(query).name
        except LookupError:
            return query

    def _run(self, query: str) -> str:
        api_key = os.environ.get("NEWSAPI_API_KEY")
        if not api_key: return "Error: NEWSAPI_API_KEY not found."
        
        intelligent_query = f'"{query}"'
        print(f"[NewsAPITool] INFO: Constructed search query: {intelligent_query}")
        
        url = f"https://newsapi.org/v2/everything?qInTItle={intelligent_query}&language=en&sortBy=relevancy&pageSize=5&apiKey={api_key}"
        
        try:
            response = requests.get(url, timeout=10)
            response.raise_for_status()
            data = response.json()
            articles = data.get("articles", [])
            if not articles:
                return f"No relevant news found with '{query}' in the headline."
            
            formatted_articles = [
                f"- TItle: {art['title']}\n  Description: {art.get('description', 'No description available.')}" 
                for art in articles
            ]
            return "Here are the most relevant articles:\n" + "\n".join(formatted_articles)
            
        except Exception as e:
            return f"An unexpected error occurred while fetching news: {e}"

# --- Initialize Tools & Crew ---
open_weather_map_tool = OpenWeatherMapTool()
news_api_tool = NewsAPITool()
llm = 'gemini/gemini-2.0-flash'

news_researcher = Agent(
    role='Expert News Reporter',
    goal='Fetch recent news articles for a given search {topic}.',
    verbose=True, memory=False, backstory="You are a reporter skilled at finding relevant stories.",
    tools=[news_api_tool], llm=llm,
)
research_task = Task(
    description="Search for the latest news related to {topic}.",
    expected_output="A summary of the top articles, including titles and brief descriptions.",
    agent=news_researcher,
)
crew = Crew(agents=[news_researcher], tasks=[research_task], process=Process.sequential)

# --- Core Helper Functions ---
async def analyze_user_request(user_message: str, user_location: str) -> dict:
    # ✅ DYNAMIC LOGIC: The prompt is updated to ask the AI for the location context.
    prompt = f"""
Analyze the user's message and return a JSON object with four keys: "category", "location", "is_temperature_query", and "location_context".

1.  **category**: Classify the message as "news", "weather", or "other".
2.  **location**: Extract the main city or country from the message. If no location is explicitly mentioned, use the provided default location.
3.  **is_temperature_query**: Set to `true` if the message specifically asks about temperature, "how hot", or "how cold", otherwise `false`.
4.  **location_context**: Analyze the user's intent. Set to "bot" if the user is asking about your location, the bot's location, or "where you are". Otherwise, set to "user".

User Message: "{user_message}"
Default Location: "{user_location or 'Delhi'}"

JSON Response:
"""
    api_key = os.environ.get("GEMINI_API_KEY")
<<<<<<< HEAD
    if not api_key: return {"category": "other", "location": user_location or "Delhi", "is_temperature_query": False, "location_context": "user"}
=======
    if not api_key: return {"category": "other", "location": user_location or "Delhi", "is_temperature_query": False}
>>>>>>> 4b5c5417
    
    model = "gemini-2.0-flash"
    llm = GoogleGenAI(model=model, api_key=api_key)
    
    try:
        response = llm.complete(prompt)
        clean_response = response.text.strip().replace("```json", "").replace("```", "")
        analysis = json.loads(clean_response)
        print(f"[DEBUG] Request Analysis: {analysis}")
        return analysis
    except Exception as e:
        print(f"[ERROR] Failed to analyze user request: {e}")
<<<<<<< HEAD
        return {"category": "other", "location": user_location or "Delhi", "is_temperature_query": False, "location_context": "user"}
=======
        return {"category": "other", "location": user_location or "Delhi", "is_temperature_query": False}
>>>>>>> 4b5c5417

def extract_bot_location(persona_prompt):
    match = re.search(r'(?:from|in)\s+([A-Za-z\s]+)[\.,]', persona_prompt, re.IGNORECASE)
    return match.group(1).strip() if match else "Delhi"

# --- Persona and Response Generation ---

def create_persona_summary(news_summary: str, persona_prompt: str, user_name: str, location: str, language: str, bot_location: str) -> str:
    llm_prompt = f"""
Your Persona: {persona_prompt}
You are talking to your friend, {user_name}, in {language}.
You just read these news articles about {location}:
---
{news_summary}
---

Synthesize these articles into a detailed, 3-4 sentence conversational summary. 
Mention the most interesting developments and offer a brief reflection on them 
from your persona's point of view. End with a natural, engaging question. Do not just list the headlines.
"""
    api_key = os.environ.get("GEMINI_API_KEY")
    model = "gemini-2.0-flash"
    llm = GoogleGenAI(model=model, api_key=api_key)
    try:
        response = llm.complete(llm_prompt)
        return response.text.strip()
    except Exception as e:
        print(f"[ERROR] Persona summary generation failed: {e}")
        return "I saw some news, but I'm not sure what to make of it. What do you think?"

def create_persona_weather_response(weather_data: str, persona_prompt: str, user_name: str, location: str, language: str, is_temp_query: bool):
    api_key = os.environ.get("GEMINI_API_KEY")
    model = "gemini-2.0-flash"
    llm = GoogleGenAI(model=model, api_key=api_key)

    if is_temp_query:
        match = re.search(r"temperature:\s*([\d\.-]+)°C", weather_data)
        if not match:
            return f"I'm sorry, I couldn't find the exact temperature for {location} right now."
        
<<<<<<< HEAD
        temperature = match.group(1)
=======
        temperature = match.group(1) # e.g., "22.08"
>>>>>>> 4b5c5417

        llm_prompt = f"""
Your Persona: {persona_prompt}
You are talking to your friend, {user_name}, in {language}.
Your task is to tell them the temperature in {location}.

The exact temperature is {temperature}°C.

Based on your persona, write a brief, 1-2 sentence conversational message.
You MUST include the exact temperature value '{temperature}°C' in your response. The temperature must be expressed in numbers with its decimal points, not written out as words.
End with a natural, engaging question.
"""
    else:
        match = re.search(r"weather:\s*(.*)", weather_data)
        weather_desc = match.group(1).strip() if match else "some interesting weather"
        
        llm_prompt = f"""
Your Persona: {persona_prompt}
You are talking to your friend, {user_name}, in {language}.
You just saw the weather report for {location}: The weather is "{weather_desc}".
Based on your persona, write a brief, 1-2 sentence conversational message about the weather. Do not just repeat the data. React to it naturally and end with an engaging question.
"""

    try:
        response = llm.complete(llm_prompt)
        return response.text.strip()
    except Exception as e:
        print(f"[ERROR] Persona weather response generation failed: {e}")
        if is_temp_query and 'temperature' in locals():
             return f"It's {temperature}°C in {location}. Hope you're having a good day!"
        else:
            return f"I was just looking at the weather in {location}. Hope you're having a good day!"

# --- Main Handler ---
async def persona_response(user_message, persona_prompt, language, user_name, user_location=None):
    start_time = time.time()
    
    analysis = await analyze_user_request(user_message, user_location)
    category = analysis.get("category", "other")
<<<<<<< HEAD
    location_from_message = analysis.get("location", user_location or "Delhi")
=======
    location = analysis.get("location", user_location or "Delhi")
>>>>>>> 4b5c5417
    is_temp_query = analysis.get("is_temperature_query", False)
    
    # ✅ DYNAMIC LOGIC: Get the context directly from the AI's analysis.
    context = analysis.get("location_context", "user")

    bot_location = extract_bot_location(persona_prompt)
    
    response = "I can chat about recent news or the current weather. What's on your mind?"

    if category == "news":
        # The logic here remains the same, but it's now powered by the dynamic context.
        target_location = bot_location if context == "bot" else location_from_message
        if target_location:
            result = crew.kickoff(inputs={'topic': target_location})
            response = create_persona_summary(str(result), persona_prompt, user_name, target_location, language, bot_location)
        else:
            response = "I'm not sure which location you're asking about. Could you be more specific?"

    elif category == "weather":
        # The logic here remains the same, but it's now powered by the dynamic context.
        target_location = bot_location if context == "bot" else location_from_message
        if target_location:
            result = open_weather_map_tool._run(city_name=target_location)
            if "Error:" in result:
                response = f"I'm sorry, I couldn't seem to get the weather for {target_location}. Maybe try a nearby major city?"
            else:
                response = create_persona_weather_response(result, persona_prompt, user_name, target_location, language, is_temp_query)
        else:
            response = "I'm not sure which location you're asking about for the weather."
            
    end_time = time.time()
    print(f"[DEBUG] Final response generated in {end_time - start_time:.2f} seconds: {response}")
    return response

# --- Alerting and Summary Functions (Kept for proactive alerts) ---
def is_interesting_weather(weather_text):
    keywords = ["storm", "thunderstorm", "heavy rain", "downpour", "flooding", "hailstorm", "heat wave", "cold wave", "freezing", "snow", "blizzard", "cyclone", "hurricane", "tornado", "extreme", "severe", "warning", "alert", "advisory", "dangerous", "fog", "smog"]
    pattern = r"|".join([re.escape(word) for word in keywords])
    return re.search(pattern, weather_text, re.IGNORECASE) is not None

def is_major_event(news_text):
    keywords = ["election", "government collapse", "cabinet reshuffle", "inflation", "stock market crash", "economic crisis", "policy change", "sanctions", "war", "protest", "strike", "recession", "earthquake", "flood", "accident", "crime", "curfew", "violence", "shutdown", "alert", "breaking", "death", "murder", "investigation"]
    pattern = r"|".join([re.escape(word) for word in keywords])
    return re.search(pattern, news_text, re.IGNORECASE) is not None

def generate_weekly_news_summary(persona_prompt, user_name, language, bot_location, user_location="India"):
    topic = f"Latest National news in {user_location} this week"
    result = crew.kickoff(inputs={'topic': topic})
    news_summary = str(result)
    response = create_persona_summary(news_summary, persona_prompt, user_name, user_location, language, bot_location)
    return response

def check_and_alert_for_weather_user(persona_prompt, user_name, language, bot_location, user_location="India"):
    try:
        weather_summary = open_weather_map_tool._run(city_name=user_location)
        if is_interesting_weather(weather_summary):
            response = create_persona_weather_response(weather_summary, persona_prompt, user_name, user_location, language, is_temp_query=False)
            return response
        return None
    except Exception as e:
        print(f"Error in weather alert for user location: {e}")
        return None

def check_and_alert_for_weather_bot(persona_prompt, user_name, language, bot_location, user_location="India"):
    try:
        weather_summary = open_weather_map_tool._run(city_name=bot_location)
        if is_interesting_weather(weather_summary):
            response = create_persona_weather_response(weather_summary, persona_prompt, user_name, bot_location, language, is_temp_query=False)
            return response
        return None
    except Exception as e:
        print(f"Error in weather alert for bot location: {e}")
        return None

def check_and_alert_for_major_events_user(persona_prompt, user_name, language, bot_location, user_location="India"):
    try:
        topic = f"Latest National news in {user_location}"
        result = crew.kickoff(inputs={'topic': topic})
        news_summary = str(result)
        if is_major_event(news_summary):
            response = create_persona_summary(news_summary, persona_prompt, user_name, user_location, language, bot_location)
            return response
        return None
    except Exception as e:
        print(f"Error in news alert for user location: {e}")
        return None

def check_and_alert_for_major_events_bot(persona_prompt, user_name, language, bot_location, user_location="India"):
    try:
        topic = f"Latest National news in {bot_location}"
        result = crew.kickoff(inputs={'topic': topic})
        news_summary = str(result)
        if is_major_event(news_summary):
            response = create_persona_summary(news_summary, persona_prompt, user_name, bot_location, language, bot_location)
            return response
        return None
    except Exception as e:
        print(f"Error in news alert for bot location: {e}")
        return None

def check_and_alert_for_major_events(persona_prompt, user_name, language, bot_location, user_location="India"):
    return check_and_alert_for_major_events_user(persona_prompt, user_name, language, bot_location, user_location)<|MERGE_RESOLUTION|>--- conflicted
+++ resolved
@@ -109,11 +109,8 @@
 JSON Response:
 """
     api_key = os.environ.get("GEMINI_API_KEY")
-<<<<<<< HEAD
     if not api_key: return {"category": "other", "location": user_location or "Delhi", "is_temperature_query": False, "location_context": "user"}
-=======
-    if not api_key: return {"category": "other", "location": user_location or "Delhi", "is_temperature_query": False}
->>>>>>> 4b5c5417
+
     
     model = "gemini-2.0-flash"
     llm = GoogleGenAI(model=model, api_key=api_key)
@@ -126,11 +123,8 @@
         return analysis
     except Exception as e:
         print(f"[ERROR] Failed to analyze user request: {e}")
-<<<<<<< HEAD
         return {"category": "other", "location": user_location or "Delhi", "is_temperature_query": False, "location_context": "user"}
-=======
-        return {"category": "other", "location": user_location or "Delhi", "is_temperature_query": False}
->>>>>>> 4b5c5417
+
 
 def extract_bot_location(persona_prompt):
     match = re.search(r'(?:from|in)\s+([A-Za-z\s]+)[\.,]', persona_prompt, re.IGNORECASE)
@@ -171,11 +165,8 @@
         if not match:
             return f"I'm sorry, I couldn't find the exact temperature for {location} right now."
         
-<<<<<<< HEAD
         temperature = match.group(1)
-=======
-        temperature = match.group(1) # e.g., "22.08"
->>>>>>> 4b5c5417
+
 
         llm_prompt = f"""
 Your Persona: {persona_prompt}
@@ -215,11 +206,8 @@
     
     analysis = await analyze_user_request(user_message, user_location)
     category = analysis.get("category", "other")
-<<<<<<< HEAD
     location_from_message = analysis.get("location", user_location or "Delhi")
-=======
-    location = analysis.get("location", user_location or "Delhi")
->>>>>>> 4b5c5417
+
     is_temp_query = analysis.get("is_temperature_query", False)
     
     # ✅ DYNAMIC LOGIC: Get the context directly from the AI's analysis.
